{
  "name": "spectacle-docs",
  "version": "0.1.0",
  "description": "Documentation site for Spectacle",
  "main": "webpack.config.dev.js",
  "scripts": {
    "start": "builder run dev",
    "test": "builder run lint",
    "update-project": "npm update spectacle"
  },
  "repository": {
    "type": "git",
    "url": "git+https://github.com/FormidableLabs/spectacle-docs.git"
  },
  "author": "david.davidson@formidable.com, paula.lavalle@formidable.com, emma.brillhart@formidable.com",
  "license": "MIT",
  "bugs": {
    "url": "https://github.com/FormidableLabs/spectacle-docs/issues"
  },
  "homepage": "https://github.com/FormidableLabs/spectacle-docs#readme",
  "devDependencies": {
<<<<<<< HEAD
=======
    "babel-plugin-transform-decorators-legacy": "^1.3.4",
>>>>>>> ef0ad31e
    "builder-docs-archetype-dev": "^4.1.1"
  },
  "dependencies": {
    "builder": "^2.9.1",
    "builder-docs-archetype": "^4.1.1",
<<<<<<< HEAD
    "formidable-landers": "^5.1.1",
    "history": "~2.1.2",
    "marked": "^0.3.5",
    "normalize.css": "^4.2.0",
    "prismjs": "^1.4.1",
=======
    "formidable-landers": "^3.4.1",
    "history": "^1.17.0",
    "lodash": "^4.16.4",
    "markdown-it": "^8.0.0",
    "markdown-it-toc-and-anchor": "^4.1.1",
    "marked": "^0.3.5",
    "prismjs": "^1.5.1",
>>>>>>> ef0ad31e
    "radium": "^0.17.1",
    "react": "^15.2.0",
    "react-document-meta": "^2.0.3",
    "react-dom": "^15.2.0",
    "react-ga": "^2.1.1",
    "react-router": "^2.7.0",
    "react-router-scroll": "^0.2.0",
<<<<<<< HEAD
    "spectacle": "FormidableLabs/spectacle"
=======
    "spectacle": "^1.2.4"
>>>>>>> ef0ad31e
  }
}<|MERGE_RESOLUTION|>--- conflicted
+++ resolved
@@ -19,22 +19,13 @@
   },
   "homepage": "https://github.com/FormidableLabs/spectacle-docs#readme",
   "devDependencies": {
-<<<<<<< HEAD
-=======
-    "babel-plugin-transform-decorators-legacy": "^1.3.4",
->>>>>>> ef0ad31e
     "builder-docs-archetype-dev": "^4.1.1"
   },
   "dependencies": {
     "builder": "^2.9.1",
     "builder-docs-archetype": "^4.1.1",
-<<<<<<< HEAD
     "formidable-landers": "^5.1.1",
-    "history": "~2.1.2",
-    "marked": "^0.3.5",
     "normalize.css": "^4.2.0",
-    "prismjs": "^1.4.1",
-=======
     "formidable-landers": "^3.4.1",
     "history": "^1.17.0",
     "lodash": "^4.16.4",
@@ -42,7 +33,6 @@
     "markdown-it-toc-and-anchor": "^4.1.1",
     "marked": "^0.3.5",
     "prismjs": "^1.5.1",
->>>>>>> ef0ad31e
     "radium": "^0.17.1",
     "react": "^15.2.0",
     "react-document-meta": "^2.0.3",
@@ -50,10 +40,6 @@
     "react-ga": "^2.1.1",
     "react-router": "^2.7.0",
     "react-router-scroll": "^0.2.0",
-<<<<<<< HEAD
     "spectacle": "FormidableLabs/spectacle"
-=======
-    "spectacle": "^1.2.4"
->>>>>>> ef0ad31e
   }
 }