import React from "react";
import { Route, IndexRoute } from "react-router";
import Home from "./screens/home/index";

// Components
import App from "./components/app";
<<<<<<< HEAD
// import About from "./screens/about/index";
import { BasicComponent, ApiComponent, GettingStartedComponent,
  PropsComponent, ExtensionsComponent } from "./screens/docs/index";
import About from "./screens/about/index";
=======
import About from "./screens/about/index";
import Docs from "./screens/docs/index";
>>>>>>> ef0ad31e

module.exports = (
  <Route path="/" component={App}>
    <IndexRoute component={Home}/>
<<<<<<< HEAD
    <Route path="/about" component={About}/>
    <Route path="/docs" component={GettingStartedComponent}/>
    <Route path="/docs/getting-started" component={GettingStartedComponent}/>
    <Route path="/docs/basic-concepts" component={BasicComponent}/>
    <Route path="/docs/tag-api" component={ApiComponent}/>
    <Route path="/docs/props" component={PropsComponent}/>
    <Route path="/docs/extensions" component={ExtensionsComponent}/>
=======
    <Route path="/docs" component={Docs}/>
    <Route path="/docs/:component" component={Docs}/>
    <Route path="/about" component={About}/>
>>>>>>> ef0ad31e
  </Route>
);<|MERGE_RESOLUTION|>--- conflicted
+++ resolved
@@ -4,31 +4,14 @@
 
 // Components
 import App from "./components/app";
-<<<<<<< HEAD
-// import About from "./screens/about/index";
-import { BasicComponent, ApiComponent, GettingStartedComponent,
-  PropsComponent, ExtensionsComponent } from "./screens/docs/index";
-import About from "./screens/about/index";
-=======
 import About from "./screens/about/index";
 import Docs from "./screens/docs/index";
->>>>>>> ef0ad31e
 
 module.exports = (
   <Route path="/" component={App}>
     <IndexRoute component={Home}/>
-<<<<<<< HEAD
-    <Route path="/about" component={About}/>
-    <Route path="/docs" component={GettingStartedComponent}/>
-    <Route path="/docs/getting-started" component={GettingStartedComponent}/>
-    <Route path="/docs/basic-concepts" component={BasicComponent}/>
-    <Route path="/docs/tag-api" component={ApiComponent}/>
-    <Route path="/docs/props" component={PropsComponent}/>
-    <Route path="/docs/extensions" component={ExtensionsComponent}/>
-=======
     <Route path="/docs" component={Docs}/>
     <Route path="/docs/:component" component={Docs}/>
     <Route path="/about" component={About}/>
->>>>>>> ef0ad31e
   </Route>
 );