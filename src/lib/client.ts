<<<<<<< HEAD
import { Observable, Subject, Subscription as RxSubscription } from 'rxjs';
import { filter, take } from 'rxjs/operators';
=======
import { Observable, Subject, Subscription } from 'rxjs';
import { filter, publish, take } from 'rxjs/operators';
>>>>>>> 81dca694
import * as uuid from 'uuid';
import {
  cacheExchange,
  dedupeExchange,
  fetchExchange,
  subscriptionExchange,
} from '../exchanges';
import { CombinedError, hashString } from '../lib';
import {
  Client,
  ClientInstance,
  ClientOptions,
  CreateClientInstanceOpts,
  Exchange,
  ExchangeResult,
  Mutation,
  Operation,
  OperationType,
  Query,
  Subscription,
  SubscriptionStreamUpdate,
} from '../types';

const defaultExchanges = [
  subscriptionExchange,
  dedupeExchange,
  cacheExchange,
  fetchExchange,
];

/** Function for creating an application wide [Client]{@link Client}. */
export const createClient = (opts: ClientOptions): Client => {
  /** Cache of all instance subscriptions */
  const subscriptions = new Map<string, Map<string, RxSubscription>>();
  const querySubscriptions = new Map<string, Subject<Operation>>();

  const subject = new Subject<Operation>();

<<<<<<< HEAD
  const subject$ = subject.pipe(
=======
  /** Main subject stream for listening to operation responses */
  const subject$ = publish<ExchangeResult>()(
>>>>>>> 81dca694
    pipeExchanges(
      opts.exchanges !== undefined ? opts.exchanges : defaultExchanges,
      subject
    )(subject)
  );

  subject$.connect();

  const fetchOptions =
    typeof opts.fetchOptions === 'function'
      ? opts.fetchOptions()
      : opts.fetchOptions;

  /** Convert a query to an operation type */
  const createOperation = (
    type: OperationType,
    query: Query,
    options: object = {}
  ) => ({
    ...query,
    key: hashString(JSON.stringify(query)),
    operationName: type,
    context: {
      url: opts.url,
      fetchOptions,
      forwardSubscription: opts.forwardSubscription,
      ...options,
    },
  });

  const executeOperation = (operation: Operation, sub: Subject<Operation>) =>
    sub.next(operation);

  /** Function to manage subscriptions on a Consumer by Consumer basis */
  const createInstance = (
    instanceOpts: CreateClientInstanceOpts
  ): ClientInstance => {
    const id = uuid.v4();

    const getRxSubscriptions = () =>
      subscriptions.has(id)
        ? subscriptions.get(id)
        : new Map<string, RxSubscription>();

    const updateRxSubscriptions = (subs: Map<string, RxSubscription>) =>
      subscriptions.set(id, subs);

    const executeQuery = (query: Query, force?: boolean) => {
      const operation = createOperation(OperationType.Query, query, { force });

      const outboundKey = `${operation.key}-out`;
      const inboundKey = `${operation.key}-in`;

<<<<<<< HEAD
      const instanceRxSubscriptions = getRxSubscriptions();
=======
      const instanceSubscriptions = new Map(); // getSubscriptions();
>>>>>>> 81dca694

      if (!instanceRxSubscriptions.has(outboundKey)) {
        /** Notify component when fetching query is occurring */
        const outboundSub = subject
          .pipe(filter(newOp => newOp.key === operation.key))
          .subscribe(instanceOpts.onChange({ fetching: true }));

        instanceRxSubscriptions.set(outboundKey, outboundSub);
      }

      if (!instanceRxSubscriptions.has(inboundKey)) {
        /** Notify component when query operation has returned */
        const inboundSub = subject$
          .pipe(filter(result => result.operation.key === operation.key))
          .subscribe(response => {
            instanceOpts.onChange({
              data: response.data,
              error: response.error,
              fetching: false,
<<<<<<< HEAD
            })
          );
        instanceRxSubscriptions.set(inboundKey, inboundSub);
=======
            });
          });
        instanceSubscriptions.set(inboundKey, inboundSub);
>>>>>>> 81dca694
      }

      updateRxSubscriptions(instanceRxSubscriptions);
      executeOperation(operation, subject);
    };

    const executeMutation = (query: Mutation) => {
      const operation = createOperation(OperationType.Mutation, query);
      subject
        .pipe(
          take(1),
          filter(incomingOp => incomingOp.key === operation.key)
        )
        .subscribe();

      executeOperation(operation, subject);
    };

    const executeSubscription = (query: Subscription) => {
      const operation = createOperation(OperationType.Subscription, query);
      const subscriptionSubject = new Subject<Operation>();

      querySubscriptions.set(query.query, subscriptionSubject);

      /** Notify component when subscription operation has been given a value */
      subscriptionSubject
        .pipe(
          pipeExchanges(
            opts.exchanges !== undefined ? opts.exchanges : defaultExchanges,
            subject
          )
        )
        .subscribe((response: SubscriptionStreamUpdate) => {
          instanceOpts.onSubscriptionUpdate({
            data: response.data.data,
            error: Array.isArray(response.data.errors)
              ? new CombinedError({
                  graphQLErrors: response.data.errors,
                  response,
                })
              : response.error,
          });
        });

      executeOperation(operation, subscriptionSubject);
    };

    const executeUnsubscribeSubscription = (query: Subscription) => {
      const operation = createOperation(OperationType.Subscription, query, {
        unsubscribe: true,
      });

      // remove cached rx subscription
      const activeSubscriptionSubject = querySubscriptions.get(query.query);
      querySubscriptions.delete(query.query);

      executeOperation(operation, activeSubscriptionSubject);

      if (activeSubscriptionSubject) {
        // This removes the previous existence of a subscription from being part of the subject
        // without this, any unsubscribe -> subscribe will have an n^2 effect.
        activeSubscriptionSubject.unsubscribe();
      }
    };

    const unsubscribe = () => {
<<<<<<< HEAD
      const subs = getRxSubscriptions();
=======
      const subs = getSubscriptions();

      if (subs === undefined) {
        return;
      }

>>>>>>> 81dca694
      [...subs.values()].forEach(sub => sub.unsubscribe());
    };

    return {
      executeQuery,
      executeMutation,
      executeSubscription,
      executeUnsubscribeSubscription,
      unsubscribe,
    };
  };

  return {
    createInstance,
  };
};

/** Create pipe of exchanges */
const pipeExchanges = (exchanges: Exchange[], subject: Subject<Operation>) => (
  operation$: Observable<Operation>
) => {
  /** Recursively pipe to each exchange */
  const callExchanges = (value: Observable<Operation>, index: number = 0) => {
    if (exchanges.length < index) {
      return value;
    }

    const currentExchange = exchanges[index];
    return currentExchange({
      forward: val => callExchanges(val, index + 1),
      subject,
    })(value);
  };

  return callExchanges(operation$, 0);
};<|MERGE_RESOLUTION|>--- conflicted
+++ resolved
@@ -1,10 +1,5 @@
-<<<<<<< HEAD
 import { Observable, Subject, Subscription as RxSubscription } from 'rxjs';
-import { filter, take } from 'rxjs/operators';
-=======
-import { Observable, Subject, Subscription } from 'rxjs';
 import { filter, publish, take } from 'rxjs/operators';
->>>>>>> 81dca694
 import * as uuid from 'uuid';
 import {
   cacheExchange,
@@ -43,12 +38,8 @@
 
   const subject = new Subject<Operation>();
 
-<<<<<<< HEAD
-  const subject$ = subject.pipe(
-=======
   /** Main subject stream for listening to operation responses */
   const subject$ = publish<ExchangeResult>()(
->>>>>>> 81dca694
     pipeExchanges(
       opts.exchanges !== undefined ? opts.exchanges : defaultExchanges,
       subject
@@ -90,7 +81,7 @@
 
     const getRxSubscriptions = () =>
       subscriptions.has(id)
-        ? subscriptions.get(id)
+        ? (subscriptions.get(id) as Map<string, RxSubscription>)
         : new Map<string, RxSubscription>();
 
     const updateRxSubscriptions = (subs: Map<string, RxSubscription>) =>
@@ -102,12 +93,7 @@
       const outboundKey = `${operation.key}-out`;
       const inboundKey = `${operation.key}-in`;
 
-<<<<<<< HEAD
       const instanceRxSubscriptions = getRxSubscriptions();
-=======
-      const instanceSubscriptions = new Map(); // getSubscriptions();
->>>>>>> 81dca694
-
       if (!instanceRxSubscriptions.has(outboundKey)) {
         /** Notify component when fetching query is occurring */
         const outboundSub = subject
@@ -126,15 +112,9 @@
               data: response.data,
               error: response.error,
               fetching: false,
-<<<<<<< HEAD
-            })
-          );
-        instanceRxSubscriptions.set(inboundKey, inboundSub);
-=======
             });
           });
-        instanceSubscriptions.set(inboundKey, inboundSub);
->>>>>>> 81dca694
+        instanceRxSubscriptions.set(inboundKey, inboundSub);
       }
 
       updateRxSubscriptions(instanceRxSubscriptions);
@@ -189,11 +169,11 @@
 
       // remove cached rx subscription
       const activeSubscriptionSubject = querySubscriptions.get(query.query);
-      querySubscriptions.delete(query.query);
-
-      executeOperation(operation, activeSubscriptionSubject);
-
-      if (activeSubscriptionSubject) {
+
+      if (activeSubscriptionSubject !== undefined) {
+        querySubscriptions.delete(query.query);
+        executeOperation(operation, activeSubscriptionSubject);
+
         // This removes the previous existence of a subscription from being part of the subject
         // without this, any unsubscribe -> subscribe will have an n^2 effect.
         activeSubscriptionSubject.unsubscribe();
@@ -201,16 +181,11 @@
     };
 
     const unsubscribe = () => {
-<<<<<<< HEAD
       const subs = getRxSubscriptions();
-=======
-      const subs = getSubscriptions();
-
       if (subs === undefined) {
         return;
       }
 
->>>>>>> 81dca694
       [...subs.values()].forEach(sub => sub.unsubscribe());
     };
 
